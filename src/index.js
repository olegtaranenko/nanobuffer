--- conflicted
+++ resolved
@@ -99,15 +99,6 @@
 	}
 
 	/**
-<<<<<<< HEAD
-	 * Returns current default maximal buffer size. It's possible in the future a configuration option will be added.
-	 * @return {number}
-	 */
-	get defaultMaxSize() {
-		return DEFAULT_MAX_SIZE;
-	}
-
-	/**
 	 * Returns `true` if current buffer filled up.
 	 *
 	 * @returns {boolean}
@@ -118,8 +109,6 @@
 	}
 
 	/**
-=======
->>>>>>> 67d69147
 	 * Changes the maximum number of values allowed in the buffer.
 	 *
 	 * @param {Number} newMaxSize - The new max size of the buffer.
