/**
 * A lightweight, fixed-size value buffer.
 */
const DEFAULT_MAX_SIZE = 10;

export class NanoBuffer {
	/**
	 * Creates a `NanoBuffer` instance.
	 *
	 * @param {Array|Number} [bufferOrMaxSize=undefined] - The initial buffer values.
	 * @param {Number} [maxSize=10] - The initial buffer size.
	 */
	constructor(bufferOrMaxSize = undefined, maxSize) {
		let buffer;
		if (Array.isArray(bufferOrMaxSize)) {
			buffer = bufferOrMaxSize;
			if (maxSize === undefined) {
				maxSize = buffer.length;
			}
		} else if (bufferOrMaxSize !== undefined || maxSize !== undefined) {
			if (typeof bufferOrMaxSize === 'number' && maxSize !== undefined) {
				throw new TypeError('Second argument should not be given, if the first argument is a number');
			}
			maxSize ??= bufferOrMaxSize;
		} else {
<<<<<<< HEAD
			maxSize = 10;
=======
			maxSize = DEFAULT_MAX_SIZE;
>>>>>>> c549c37e
		}
		if (typeof maxSize !== 'number') {
			throw new TypeError('Expected maxSize to be a number');
		}

		if (isNaN(maxSize) || maxSize < 0) {
			throw new RangeError('Expected maxSize to be zero or greater');
		}

		let isInitBuffer = Array.isArray(buffer);
		let safeBuffer;
		let safeHead = 0;
		let safeSize = 0;
		if (isInitBuffer) {
			const bufferLength = buffer.length;
			if (bufferLength > maxSize) {
				safeSize = maxSize;
				safeHead = maxSize - 1;
				safeBuffer = buffer.slice(-maxSize);
			} else {
				safeBuffer = buffer;
				safeSize = bufferLength;
				safeHead = bufferLength - 1;
			}
		}
		/**
		 * The buffer where the values are stored.
		 * @type {Array}
		 * @access private
		 */
		this._buffer = isInitBuffer ? safeBuffer : Array(maxSize);

		/**
		 * The index of the newest value in the buffer.
		 * @type {Number}
		 * @access private
		 */
		this._head = safeHead;

		/**
		 * The maximum number of values to store in the buffer.
		 * @type {Number}
		 * @access private
		 */
		this._maxSize = maxSize;

		/**
		 * The number of values in the buffer.
		 * @type {Number}
		 * @access private
		 */
		this._size = safeSize;
	}

	/**
	 * Returns the index of the newest value in the buffer.
	 *
	 * @returns {Number}
	 * @access public
	 */
	get head() {
		return this._head;
	}

	/**
	 * Returns the maximum number of values in the buffer.
	 *
	 * @returns {Number}
	 * @access public
	 */
	get maxSize() {
		return this._maxSize;
	}

	/**
	 * Returns current default maximal buffer size. It's possible in the future a configuration option will be added.
	 * @return {number}
	 */
	get defaultMaxSize() {
		return DEFAULT_MAX_SIZE;
	}

	/**
	 * Returns `true` if current buffer filled up.
	 *
	 * @returns {boolean}
	 * @access public
	 */
	get full() {
		return this._maxSize === this._size;
	}

	/**
	 * Changes the maximum number of values allowed in the buffer.
	 *
	 * @param {Number} newMaxSize - The new max size of the buffer.
	 * @access public
	 */
	set maxSize(newMaxSize) {
		if (typeof newMaxSize !== 'number') {
			throw new TypeError('Expected new max size to be a number');
		}

		if (isNaN(newMaxSize) || newMaxSize < 0) {
			throw new RangeError('Expected new max size to be zero or greater');
		}

		if (newMaxSize === this._maxSize) {
			// nothing to do
			return;
		}

		// somewhat lazy, but we create a new buffer, then manually copy
		// ourselves into it, then steal back the internal values
		const tmp = new NanoBuffer(newMaxSize);
		for (const value of this) {
			tmp.push(value);
		}

		this._buffer = tmp._buffer;
		this._head = tmp._head;
		this._maxSize = tmp._maxSize;
		this._size = tmp._size;

		tmp._buffer = null;
	}

	/**
	 * Returns the number of values in the buffer.
	 *
	 * @returns {Number}
	 * @access public
	 */
	get size() {
		return this._size;
	}

	/**
	 * The analog of usual `Array.pop` method
	 *
	 * @returns {*} the last element, undefined on empty buffer
	 * @access public
	 */
	pop() {
		if (this._maxSize && this._size > 0) {
			let currentIndex = this._head;
			const currentValue = this._buffer[currentIndex];
			let ret = this._buffer[this._head--];

			if (this._head < 0) {
				// be back wrapped
				this._head += this._maxSize;
			}

			this._size = Math.max(this._size - 1, 0);
			if (currentValue !== undefined) {
				delete this._buffer[currentIndex];
			}
			return ret;
		}

		return undefined;
	}

	/**
	 * Inserts a new value into the buffer.
	 *
	 * @param {*} value - The value to store.
	 * @returns {NanoBuffer}
	 * @access public
	 */
	push(value) {
		if (this._maxSize) {
			if (this._size > 0) {
				this._head++;
			}

			if (this._head >= this._maxSize) {
				// be wrapped
				this._head = 0;
			}

			this._size = Math.min(this._size + 1, this._maxSize);
			const currentValue = this._buffer[this._head];
			if (value !== undefined) {
				this._buffer[this._head] = value;
			} else if (currentValue !== undefined) {
				delete this._buffer[this._head];
			}
		}

		return this;
	}


	/**
	 * Get stack top element. Optionally take the elements below the top element.
	 * This is rough analog as if to get element from arroy via array[array.length - 1 - index]
	 * If index > buffer size, it returns undefined
	 *
	 * @param {Number} [index=0] - The index of the element from the top stack.
	 * @return {undefined|*} array element. `undefined` - if the buffer is empty or index greater then buffer size
	 */
	top(index = 0) {
		if (typeof index !== 'number') {
			throw new TypeError('Expected index to be a number');
		}

		if (isNaN(index)) {
			throw new RangeError('Expected index to be zero or greater');
		}

		if ((this._size === 0 && this._head === 0) || index >= this._size) {
			return undefined;
		}

		let _index = this._head;
		if (index > 0) {
			_index -= index;
			if (_index < 0) {
				_index += this._maxSize;
			}
		}
		return this._buffer[_index];
	}

	_calculateGetIndex(index) {
		if (typeof index !== 'number') {
			throw new TypeError('Expected index to be a number');
		}

		if (isNaN(index)) {
			throw new RangeError('Expected index to be zero or greater');
		}

		if ((this._size === 0 && this._head === 0) || index >= this._size || index < 0) {
			return undefined;
		}

		let _index = this._head - this._size + 1;
		if (index > 0) {
			_index += index;
		}
		if (_index < 0) {
			_index += this._maxSize;
		}
		return _index;
	}

	/**
	 * Get first element of the buffered array (or stack bottom). Optionally take the elements above the bottom element (n-th from the beginning).
	 * This is rough analog as if to get indexed element - array[index]
	 * If index > buffer size, it returns undefined
	 *
	 * @param {Number} [index=0] - The index of the element.
	 * @return {undefined|*} array element. `undefined` - if the buffer is empty or index greater then buffer size
	 */
	bottom(index = 0) {
		// noinspection DuplicatedCode
		let _index = this._calculateGetIndex(index);
		if (_index !== undefined) {
			return this._buffer[_index];
		}
		return undefined;
	}

	/**
	 * Reduced version of the ```Array.poke()``` method
	 * Replaces only single value in the buffer.
	 * The index calculated from the bottom (or first element), just like in usual array.
	 *
	 * @param {Number} value to be inserted into the array
	 * @param {Number} [index = 0] indexed from buffer bottom or fir
	 * @returns {NanoBuffer}
	 */
	poke(value, index = 0) {
		let _index = this._calculateGetIndex(index);
		if (_index !== undefined) {
			if (value === undefined) {
				delete this._buffer[_index];
			} else {
				this._buffer[_index] = value;
			}
		}
		return this;
	}

	/**
	 * Removes all values in the buffer.
	 *
	 * @returns {NanoBuffer}
	 * @access public
	 */
	clear() {
		this._buffer = Array(this._maxSize);
		this._head = 0;
		this._size = 0;
		return this;
	}

	/**
	 * Creates an iterator function for this buffer.
	 *
	 * @param {boolean} back creates back iterator
	 * @param {Number} startFrom defines iteration start index, rather than 0 (by default)
	 * @return {Function}
	 * @deprecated use {NanoBuffer#iterator} instead
	 * @access private
	 */
	[Symbol.iterator](back = false, startFrom = 0) {
		let i = startFrom;
		if (startFrom < 0) {
			i = this._maxSize + startFrom;
		}

		return {
			next: () => {
				// just in case the size changed
				i = Math.min(i, this._maxSize);

				// calculate the index
				let j = back ? this._head - i : this._head + i - (this._size - 1);
				if (j < 0) {
					j += this._maxSize;
				}

				// console.log('\ni=' + i + ' head=' + this._head + ' size=' + this._size + ' maxSize=' + this._maxSize + ' j=' + j);

				const done = i++ >= this._size;
				return {
					value: done ? undefined : this._buffer[j],
					done
				};
			}
		};
	}

	/**
	 * Creates a manual iterator function for this buffer.
	 * Basiclly, this is an alias of {@link NanoBuffer#[Symbol.iterator]} method
	 *
	 * @param {boolean} back creates reverse iterator
	 * @param {Number} startFrom defines iteration start index, rather than 0 (by default). It supports negative argument as well, which means iterate over last `startFrom` values.
	 * @return {Function}
	 * @access public
	 */
	iterator(back = false, startFrom = 0) {
		return this[Symbol.iterator](back, startFrom);
	}
}

export default NanoBuffer;<|MERGE_RESOLUTION|>--- conflicted
+++ resolved
@@ -23,11 +23,7 @@
 			}
 			maxSize ??= bufferOrMaxSize;
 		} else {
-<<<<<<< HEAD
-			maxSize = 10;
-=======
 			maxSize = DEFAULT_MAX_SIZE;
->>>>>>> c549c37e
 		}
 		if (typeof maxSize !== 'number') {
 			throw new TypeError('Expected maxSize to be a number');
